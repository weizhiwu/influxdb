--- conflicted
+++ resolved
@@ -9,11 +9,13 @@
 } from 'src/logs/actions'
 import {getSourcesAsync} from 'src/shared/actions/sources'
 import LogViewerHeader from 'src/logs/components/LogViewerHeader'
-<<<<<<< HEAD
 import Graph from 'src/logs/components/LogsGraph'
 import Table from 'src/logs/components/LogsTable'
 import SearchBar from 'src/logs/components/LogsSearchBar'
 import FilterBar from 'src/logs/components/LogsFilterBar'
+import LogViewerChart from 'src/logs/components/LogViewerChart'
+
+import {Source, Namespace, TimeRange} from 'src/types'
 
 export interface Filter {
   id: string
@@ -22,13 +24,6 @@
   operator: string
   enabled: boolean
 }
-=======
-import LogViewerChart from 'src/logs/components/LogViewerChart'
-import GraphContainer from 'src/logs/components/LogsGraphContainer'
-import TableContainer from 'src/logs/components/LogsTableContainer'
->>>>>>> 267c7d34
-
-import {Source, Namespace, TimeRange} from 'src/types'
 
 interface Props {
   sources: Source[]
@@ -87,8 +82,7 @@
       <div className="page">
         {this.header}
         <div className="page-contents logs-viewer">
-<<<<<<< HEAD
-          <Graph thing="wooo" />
+          <Graph>{this.chart}</Graph>
           <SearchBar
             searchString={searchString}
             onChange={this.handleSearchInputChange}
@@ -100,10 +94,6 @@
             onUpdateFilters={this.handleUpdateFilters}
           />
           <Table thing="snooo" />
-=======
-          <GraphContainer>{this.chart}</GraphContainer>
-          <TableContainer thing="snooo" />
->>>>>>> 267c7d34
         </div>
       </div>
     )
